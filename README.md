--- conflicted
+++ resolved
@@ -10,15 +10,11 @@
 
 Ronnia is a Twitch/osu! bot that sends beatmap requests from Twitch chat to the streamer's in-game messages.
 
-<<<<<<< HEAD
-# [Ronnia Dashboard](https://github.com/aticie/ronnia-web)
-=======
 # Usage✍️
 
 ### [Sign-up for the testing version from here!](https://testing.ronnia.me/)
 
 # [Ronnia Dashboard](https://github.com/aticie/ronnia-web) 📋
->>>>>>> 1a604f12
 
 Ronnia Dashboard is available at https://ronnia.me/
 
@@ -30,17 +26,6 @@
 very useful when scaling up the user limit of the bot. If you are not familiar with it and want to host the bot yourself,
 you can use the self-host implementation from [this repository](https://github.com/aticie/ronnia-selfhost). It's much 
 easier to use and has built binaries.
-<<<<<<< HEAD
-
-## Usage✍️
-
-### [Sign-ups for the testing version are available](https://testing.ronnia.me/)
-
-After signing up you can:
-
-[Check out the commands that you can use!](https://github.com/aticie/ronnia/wiki/Commands)
-=======
->>>>>>> 1a604f12
 
 ## FAQ 🙋❓
 
@@ -99,21 +84,12 @@
 `docker build -t ronnia-bot .`and `docker run --name ronnia --env-file .env ronnia-bot`
 
 #### ~~Docker Hub Releases [Deprecated]~~
-<<<<<<< HEAD
 
 Releases from 1.1.0 and onwards are published to Docker hub automatically.
 
 I changed the cloud build provider to [Google Cloud Build](https://cloud.google.com/docs/build/quickstart-build). 
 Versions 2.0.0 and above will be published to Google Cloud Container Registry automatically.
 
-=======
-
-Releases from 1.1.0 and onwards are published to Docker hub automatically.
-
-I changed the cloud build provider to [Google Cloud Build](https://cloud.google.com/docs/build/quickstart-build). 
-Versions 2.0.0 and above will be published to Google Cloud Container Registry automatically.
-
->>>>>>> 1a604f12
 Environment variables required to run both the bot and the website are:
 
 ```
